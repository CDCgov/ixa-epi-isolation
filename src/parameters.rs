use std::{collections::HashMap, fmt::Debug, path::PathBuf};

use ixa::{define_global_property, ContextGlobalPropertiesExt, IxaError};
use serde::{Deserialize, Serialize};

use crate::settings::SettingProperties;

#[derive(Debug, Clone, Serialize, Deserialize, PartialEq)]
pub enum RateFnType {
    /// A constant rate of infectiousness (constant hazard -> exponential waiting times) for a given
    /// duration.
    Constant { rate: f64, duration: f64 },
    /// A library of empirical rate functions read in from a file.
    EmpiricalFromFile {
        /// The path to the library of empirical rates with columns, `id`, `time`, and `value`.
        file: PathBuf,
        /// Empirical rate functions are specified as hazard rates. However, the specified hazard
        /// rates are relative rather than absolute (unlike the constant rate of infectiousness
        /// which has an absolute rate of infection). We need a scale factor (that is often
        /// calibrated) to convert the relative hazard rates to absolute rates of infection.
        scale: f64,
    },
}

#[derive(Debug, Clone, Serialize, Deserialize)]
pub enum ProgressionLibraryType {
    EmpiricalFromFile { file: PathBuf },
}

#[derive(Debug, Clone, Copy, Deserialize, Serialize, Hash, PartialEq, Eq)]
pub enum CoreSettingsTypes {
    Home,
    School,
    Workplace,
    CensusTract,
}

#[derive(Debug, Serialize, Deserialize, Clone, Copy, PartialEq)]
pub enum ItinerarySpecificationType {
    Constant { ratio: f64 },
}

#[derive(Debug, Serialize, Deserialize, Clone, Copy)]
pub struct InterventionPolicyParameters {
    pub post_isolation_duration: f64,
    pub uptake_probability: f64,
    pub uptake_delay_period: f64,
}

#[derive(Debug, Serialize, Deserialize, Clone, Copy)]
pub struct FacemaskParameters {
<<<<<<< HEAD
    pub facemask_transmission_modifier: f64,
=======
    pub facemask_efficacy: f64,
}

#[derive(Debug, Serialize, Deserialize, Clone, Copy)]
pub struct IsolationParameters {
    pub isolation_efficacy: f64,
>>>>>>> 5d97c5e6
}

#[derive(Serialize, Deserialize, Debug, Clone)]
pub struct Params {
    /// The proportion of initial people who are infectious when we seed the population.
    pub initial_incidence: f64,
    /// The proportion of people that are initially recovered (fully immune to disease).
    pub initial_recovered: f64,
    /// The maximum run time of the simulation; even if there are still infections
    /// scheduled to occur, the simulation will stop at this time.
    pub max_time: f64,
    /// The random seed for the simulation.
    pub seed: u64,
    /// A library of infection rates to assign to infected people.
    pub infectiousness_rate_fn: RateFnType,
    /// A library of symptom progressions
    pub symptom_progression_library: Option<ProgressionLibraryType>,
    /// The period at which to report tabulated values
    pub report_period: f64,
    /// Setting properties by setting type
    pub settings_properties: HashMap<CoreSettingsTypes, SettingProperties>,
    /// The path to the synthetic population file loaded in `population_loader`
    pub synth_population_file: PathBuf,
    /// The path to the transmission report file
    pub transmission_report_name: Option<String>,
<<<<<<< HEAD
    // Set of parameters that describe the isolation policy.
    // Post-isolation duration, uptake probability, and maximum uptake delay.
    pub intervention_policy_parameters: Option<InterventionPolicyParameters>,
    // Facemask parameters
    // facemask_transmission_modifier the reduction in tranmission associated with wearing a facemask.
    pub facemask_parameters: Option<FacemaskParameters>,
=======
    // Struct contain policy parameters for isolation guidance
    // Post-isolation duration, uptake probability, and maximum uptake delay.
    pub intervention_policy_parameters: Option<InterventionPolicyParameters>,
    // Facemask parameters
    // facemask_efficacy the reduction in tranmission associated with wearing a facemask.
    pub facemask_parameters: Option<FacemaskParameters>,
    // isolation parameters
    // isolation_efficacy the reduction in tranmission associated with isolating.
    pub isolation_parameters: Option<IsolationParameters>,
>>>>>>> 5d97c5e6
}
#[allow(clippy::too_many_lines)]
fn validate_inputs(parameters: &Params) -> Result<(), IxaError> {
    if parameters.max_time < 0.0 {
        return Err(IxaError::IxaError(
            "The max simulation running time must be non-negative.".to_string(),
        ));
    }
    if !(0.0..=1.0).contains(&parameters.initial_incidence) {
        return Err(IxaError::IxaError(
            "The initial incidence must be between 0 and 1, inclusive.".to_string(),
        ));
    }
    if !(0.0..=1.0).contains(&parameters.initial_recovered) {
        return Err(IxaError::IxaError(
            "The initial recovered proportion must be between 0 and 1, inclusive.".to_string(),
        ));
    }
    if parameters.report_period < 0.0 {
        return Err(IxaError::IxaError(
            "The report writing period must be non-negative.".to_string(),
        ));
    }
    match parameters.infectiousness_rate_fn {
        RateFnType::Constant { rate, duration } => {
            if rate < 0.0 {
                return Err(IxaError::IxaError(
                    "The infectiousness rate must be non-negative.".to_string(),
                ));
            }
            if duration < 0.0 {
                return Err(IxaError::IxaError(
                    "The infectiousness duration must be non-negative.".to_string(),
                ));
            }
        }
        RateFnType::EmpiricalFromFile { scale, .. } => {
            if scale < 0.0 {
                return Err(IxaError::IxaError(
                    "The empirical rate function infectiousness scale must be non-negative."
                        .to_string(),
                ));
            }
        }
    }

    // If all the itinerary ratios are None, we can't validate them.
    // If some of them are zero and the rest are none, we still shouldn't fail.
    // We only want to fail when all of them are 0.
    // Instead of holding the itinerary ratios in a vector, we sum them because we error if they
    // are negative, so if their sum is 0.0, they must all be 0.0.
    let mut itinerary_ratio_sum = None;
    let mut some_none = false;

    for setting in parameters.settings_properties.values() {
        let alpha = setting.alpha;
        let itinerary_ratio = setting
            .itinerary_specification
            .map(|ItinerarySpecificationType::Constant { ratio }| ratio);
        // Check alpha
        if !(0.0..=1.0).contains(&alpha) {
            return Err(IxaError::IxaError(
                "The alpha values for each setting must be between 0 and 1, inclusive.".to_string(),
            ));
        }
        // Check itinerary ratio
        if let Some(itinerary_ratio) = itinerary_ratio {
            if itinerary_ratio < 0.0 {
                return Err(IxaError::IxaError(
                    "The itinerary ratio for each setting must be non-negative.".to_string(),
                ));
            }
            if let Some(sum) = itinerary_ratio_sum {
                itinerary_ratio_sum = Some(sum + itinerary_ratio);
            } else {
                itinerary_ratio_sum = Some(itinerary_ratio);
            }
        } else {
            // Means that we have a none variant, so even if the sum is 0.0, we can't error because
            // we don't know how the None itinerary will be specified in the code.
            some_none = true;
        }
    }
    if let Some(itinerary_ratio_sum) = itinerary_ratio_sum {
        if !some_none && itinerary_ratio_sum == 0.0 {
            return Err(IxaError::IxaError(
                "At least one itinerary ratio must be greater than zero.".to_string(),
            ));
        }
    }
    if let Some(intervention_policy_parameters) = parameters.intervention_policy_parameters {
        if intervention_policy_parameters.post_isolation_duration < 0.0 {
            return Err(IxaError::IxaError(
                "The post-isolation duration must be non-negative.".to_string(),
            ));
        }
        if intervention_policy_parameters.uptake_probability < 0.0
            || intervention_policy_parameters.uptake_probability > 1.0
        {
            return Err(IxaError::IxaError(
                "The uptake probability must be between 0 and 1, inclusive.".to_string(),
            ));
        }
        if intervention_policy_parameters.uptake_delay_period < 0.0 {
            return Err(IxaError::IxaError(
                "The uptake delay period must be non-negative.".to_string(),
            ));
        }
    }

    if let Some(facemask_parameters) = parameters.facemask_parameters {
        if facemask_parameters.facemask_efficacy < 0.0 {
            return Err(IxaError::IxaError(
                "The facemask transmission modifier must be non-negative.".to_string(),
            ));
        }
    }

    if let Some(isolation_parameters) = parameters.isolation_parameters {
        if isolation_parameters.isolation_efficacy < 0.0 {
            return Err(IxaError::IxaError(
                "The isolation transmission modifier must be non-negative.".to_string(),
            ));
        }
    }

    Ok(())
}

define_global_property!(GlobalParams, Params, validate_inputs);

pub trait ContextParametersExt {
    fn get_params(&self) -> &Params;
}

impl ContextParametersExt for ixa::Context {
    fn get_params(&self) -> &Params {
        self.get_global_property_value(GlobalParams)
            .expect("Expected GlobalParams to be set")
    }
}

#[cfg(test)]
mod test {
    use ixa::{Context, ContextGlobalPropertiesExt, IxaError};
    use statrs::assert_almost_eq;

    use super::{validate_inputs, CoreSettingsTypes, ItinerarySpecificationType};
    use crate::{
        parameters::{ContextParametersExt, GlobalParams, Params, RateFnType},
        settings::SettingProperties,
    };
    use std::{collections::HashMap, path::PathBuf};

    #[test]
    fn test_default_input_file() {
        let mut context = Context::new();
        let path = std::path::Path::new(env!("CARGO_MANIFEST_DIR")).join("input/input.json");
        context
            .load_global_properties(&path)
            .expect("Could not load input file");
        context.get_params();
    }

    #[test]
    fn test_get_params() {
        let mut context = Context::new();
        let parameters = Params {
            initial_incidence: 0.1,
            initial_recovered: 0.0,
            max_time: 100.0,
            seed: 0,
            infectiousness_rate_fn: RateFnType::Constant {
                rate: 1.0,
                duration: 5.0,
            },
            symptom_progression_library: None,
            report_period: 1.0,
            synth_population_file: PathBuf::from("."),
            transmission_report_name: None,
            settings_properties: HashMap::new(),
            intervention_policy_parameters: None,
            facemask_parameters: None,
<<<<<<< HEAD
=======
            isolation_parameters: None,
>>>>>>> 5d97c5e6
        };
        context
            .set_global_property_value(GlobalParams, parameters)
            .unwrap();

        let &Params {
            initial_incidence, ..
        } = context.get_params();
        assert_almost_eq!(initial_incidence, 0.1, 0.0);
    }

    #[test]
    fn test_validate_max_time() {
        let parameters = Params {
            initial_incidence: 0.0,
            initial_recovered: 0.0,
            max_time: -100.0,
            seed: 0,
            infectiousness_rate_fn: RateFnType::Constant {
                rate: 1.0,
                duration: 5.0,
            },
            symptom_progression_library: None,
            report_period: 1.0,
            synth_population_file: PathBuf::from("."),
            transmission_report_name: None,
            settings_properties: HashMap::new(),
            intervention_policy_parameters: None,
            facemask_parameters: None,
<<<<<<< HEAD
=======
            isolation_parameters: None,
>>>>>>> 5d97c5e6
        };
        let e = validate_inputs(&parameters).err();
        match e {
            Some(IxaError::IxaError(msg)) => {
                assert_eq!(msg, "The max simulation running time must be non-negative.".to_string());
            }
            Some(ue) => panic!(
                "Expected an error that the max simulation running time validation should fail. Instead got {:?}",
                ue.to_string()
            ),
            None => panic!("Expected an error. Instead, validation passed with no errors."),
        }
    }

    #[test]
    fn test_validate_split_zeros() {
        let parameters = Params {
            initial_incidence: 0.0,
            initial_recovered: 0.0,
            max_time: 100.0,
            seed: 0,
            infectiousness_rate_fn: RateFnType::Constant {
                rate: 1.0,
                duration: 5.0,
            },
            symptom_progression_library: None,
            report_period: 1.0,
            synth_population_file: PathBuf::from("."),
            transmission_report_name: None,
            settings_properties: HashMap::from([
                (
                    CoreSettingsTypes::Home,
                    SettingProperties {
                        alpha: 0.5,
                        itinerary_specification: Some(ItinerarySpecificationType::Constant {
                            ratio: 0.0,
                        }),
                    },
                ),
                (
                    CoreSettingsTypes::School,
                    SettingProperties {
                        alpha: 0.5,
                        itinerary_specification: Some(ItinerarySpecificationType::Constant {
                            ratio: 0.0,
                        }),
                    },
                ),
            ]),
            intervention_policy_parameters: None,
            facemask_parameters: None,
<<<<<<< HEAD
=======
            isolation_parameters: None,
>>>>>>> 5d97c5e6
        };
        let e = validate_inputs(&parameters).err();
        match e {
            Some(IxaError::IxaError(msg)) => {
                assert_eq!(msg, "At least one itinerary ratio must be greater than zero.".to_string());
            }
            Some(ue) => panic!(
                "Expected an error that at least one itinerary ratio must be greater than zero. Instead got {:?}",
                ue.to_string()
            ),
            None => panic!("Expected an error. Instead, validation passed with no errors."),
        }
    }

    #[test]
    fn test_validate_split_negative() {
        let parameters = Params {
            initial_incidence: 0.0,
            initial_recovered: 0.0,
            max_time: 100.0,
            seed: 0,
            infectiousness_rate_fn: RateFnType::Constant {
                rate: 1.0,
                duration: 5.0,
            },
            symptom_progression_library: None,
            report_period: 1.0,
            synth_population_file: PathBuf::from("."),
            transmission_report_name: None,
            settings_properties: HashMap::from([
                (
                    CoreSettingsTypes::Home,
                    SettingProperties {
                        alpha: 0.5,
                        itinerary_specification: Some(ItinerarySpecificationType::Constant {
                            ratio: -0.1,
                        }),
                    },
                ),
                (
                    CoreSettingsTypes::School,
                    SettingProperties {
                        alpha: 0.5,
                        itinerary_specification: Some(ItinerarySpecificationType::Constant {
                            ratio: 0.0,
                        }),
                    },
                ),
            ]),
            intervention_policy_parameters: None,
            facemask_parameters: None,
<<<<<<< HEAD
=======
            isolation_parameters: None,
>>>>>>> 5d97c5e6
        };
        let e = validate_inputs(&parameters).err();
        match e {
            Some(IxaError::IxaError(msg)) => {
                assert_eq!(
                    msg,
                    "The itinerary ratio for each setting must be non-negative.".to_string()
                );
            }
            Some(ue) => panic!(
                "Expected an error that itinerary ratios cannot be negative. Instead got {:?}",
                ue.to_string()
            ),
            None => panic!("Expected an error. Instead, validation passed with no errors."),
        }
    }

    #[test]
    fn test_validation_itinerary_all_none() {
        let parameters = Params {
            initial_incidence: 0.0,
            initial_recovered: 0.0,
            max_time: 100.0,
            seed: 0,
            infectiousness_rate_fn: RateFnType::Constant {
                rate: 1.0,
                duration: 5.0,
            },
            symptom_progression_library: None,
            report_period: 1.0,
            synth_population_file: PathBuf::from("."),
            transmission_report_name: None,
            settings_properties: HashMap::from([
                (
                    CoreSettingsTypes::Home,
                    SettingProperties {
                        alpha: 0.5,
                        itinerary_specification: None,
                    },
                ),
                (
                    CoreSettingsTypes::School,
                    SettingProperties {
                        alpha: 0.5,
                        itinerary_specification: None,
                    },
                ),
            ]),
            intervention_policy_parameters: None,
            facemask_parameters: None,
<<<<<<< HEAD
=======
            isolation_parameters: None,
>>>>>>> 5d97c5e6
        };
        let e = validate_inputs(&parameters).err();
        assert!(e.is_none(), "Expected no error, but got: {e:?}");
    }

    #[test]
    fn test_validation_itinerary_one_some_zero_rest_none() {
        let parameters = Params {
            initial_incidence: 0.0,
            initial_recovered: 0.0,
            max_time: 100.0,
            seed: 0,
            infectiousness_rate_fn: RateFnType::Constant {
                rate: 1.0,
                duration: 5.0,
            },
            symptom_progression_library: None,
            report_period: 1.0,
            synth_population_file: PathBuf::from("."),
            transmission_report_name: None,
            settings_properties: HashMap::from([
                (
                    CoreSettingsTypes::Home,
                    SettingProperties {
                        alpha: 0.5,
                        itinerary_specification: Some(ItinerarySpecificationType::Constant {
                            ratio: 0.0,
                        }),
                    },
                ),
                (
                    CoreSettingsTypes::School,
                    SettingProperties {
                        alpha: 0.5,
                        itinerary_specification: None,
                    },
                ),
            ]),
            intervention_policy_parameters: None,
            facemask_parameters: None,
<<<<<<< HEAD
=======
            isolation_parameters: None,
>>>>>>> 5d97c5e6
        };
        let e = validate_inputs(&parameters).err();
        assert!(e.is_none(), "Expected no error, but got: {e:?}");
    }

    #[test]
    fn test_deserialization_rates() {
        let deserialized = serde_json::from_str::<RateFnType>(
            "{\"Constant\": {\"rate\": 1.0, \"duration\": 5.0}}",
        )
        .unwrap();
        assert_eq!(
            deserialized,
            RateFnType::Constant {
                rate: 1.0,
                duration: 5.0
            }
        );
    }
}<|MERGE_RESOLUTION|>--- conflicted
+++ resolved
@@ -49,16 +49,7 @@
 
 #[derive(Debug, Serialize, Deserialize, Clone, Copy)]
 pub struct FacemaskParameters {
-<<<<<<< HEAD
-    pub facemask_transmission_modifier: f64,
-=======
     pub facemask_efficacy: f64,
-}
-
-#[derive(Debug, Serialize, Deserialize, Clone, Copy)]
-pub struct IsolationParameters {
-    pub isolation_efficacy: f64,
->>>>>>> 5d97c5e6
 }
 
 #[derive(Serialize, Deserialize, Debug, Clone)]
@@ -84,24 +75,12 @@
     pub synth_population_file: PathBuf,
     /// The path to the transmission report file
     pub transmission_report_name: Option<String>,
-<<<<<<< HEAD
-    // Set of parameters that describe the isolation policy.
-    // Post-isolation duration, uptake probability, and maximum uptake delay.
-    pub intervention_policy_parameters: Option<InterventionPolicyParameters>,
-    // Facemask parameters
-    // facemask_transmission_modifier the reduction in tranmission associated with wearing a facemask.
-    pub facemask_parameters: Option<FacemaskParameters>,
-=======
     // Struct contain policy parameters for isolation guidance
     // Post-isolation duration, uptake probability, and maximum uptake delay.
     pub intervention_policy_parameters: Option<InterventionPolicyParameters>,
     // Facemask parameters
     // facemask_efficacy the reduction in tranmission associated with wearing a facemask.
     pub facemask_parameters: Option<FacemaskParameters>,
-    // isolation parameters
-    // isolation_efficacy the reduction in tranmission associated with isolating.
-    pub isolation_parameters: Option<IsolationParameters>,
->>>>>>> 5d97c5e6
 }
 #[allow(clippy::too_many_lines)]
 fn validate_inputs(parameters: &Params) -> Result<(), IxaError> {
@@ -285,10 +264,6 @@
             settings_properties: HashMap::new(),
             intervention_policy_parameters: None,
             facemask_parameters: None,
-<<<<<<< HEAD
-=======
-            isolation_parameters: None,
->>>>>>> 5d97c5e6
         };
         context
             .set_global_property_value(GlobalParams, parameters)
@@ -318,10 +293,6 @@
             settings_properties: HashMap::new(),
             intervention_policy_parameters: None,
             facemask_parameters: None,
-<<<<<<< HEAD
-=======
-            isolation_parameters: None,
->>>>>>> 5d97c5e6
         };
         let e = validate_inputs(&parameters).err();
         match e {
@@ -373,10 +344,6 @@
             ]),
             intervention_policy_parameters: None,
             facemask_parameters: None,
-<<<<<<< HEAD
-=======
-            isolation_parameters: None,
->>>>>>> 5d97c5e6
         };
         let e = validate_inputs(&parameters).err();
         match e {
@@ -428,10 +395,6 @@
             ]),
             intervention_policy_parameters: None,
             facemask_parameters: None,
-<<<<<<< HEAD
-=======
-            isolation_parameters: None,
->>>>>>> 5d97c5e6
         };
         let e = validate_inputs(&parameters).err();
         match e {
@@ -482,10 +445,6 @@
             ]),
             intervention_policy_parameters: None,
             facemask_parameters: None,
-<<<<<<< HEAD
-=======
-            isolation_parameters: None,
->>>>>>> 5d97c5e6
         };
         let e = validate_inputs(&parameters).err();
         assert!(e.is_none(), "Expected no error, but got: {e:?}");
@@ -526,10 +485,6 @@
             ]),
             intervention_policy_parameters: None,
             facemask_parameters: None,
-<<<<<<< HEAD
-=======
-            isolation_parameters: None,
->>>>>>> 5d97c5e6
         };
         let e = validate_inputs(&parameters).err();
         assert!(e.is_none(), "Expected no error, but got: {e:?}");
