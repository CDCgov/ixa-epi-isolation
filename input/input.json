--- conflicted
+++ resolved
@@ -19,14 +19,7 @@
       "uptake_delay_period": 3.0
     },
     "facemask_parameters": {
-<<<<<<< HEAD
-      "facemask_transmission_modifier": 0.5
-=======
       "facemask_efficacy": 0.5
-    },
-    "isolation_parameters": {
-      "isolation_efficacy": 0.5
->>>>>>> 5d97c5e6
     }
   }
 }